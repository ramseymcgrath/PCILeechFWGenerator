--- conflicted
+++ resolved
@@ -76,13 +76,11 @@
         print("2. Exit and install manually")
         print("3. Continue anyway (may cause errors)")
 
-<<<<<<< HEAD
         if not os.isatty(sys.stdin.fileno()):
             print("\nError: Non-interactive environment detected. Unable to prompt for input.")
             print("Set PCILEECH_AUTO_INSTALL=1 to auto-install or run the script in an interactive terminal.")
             sys.exit(1)
-=======
->>>>>>> f9139017
+
         choice = input("\nChoice [1/2/3]: ").strip()
         install = choice == "1"
 
