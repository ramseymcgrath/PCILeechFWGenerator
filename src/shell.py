--- conflicted
+++ resolved
@@ -36,17 +36,7 @@
 
         # none
         dangerous_patterns = [
-<<<<<<< HEAD
-            "none",
-=======
-            "rm -rf /",
-            "format ",
-            "del /",
-            "rm -rf *",
-            "dd if=/dev/zero of=/",  # More specific: only block dd writing to root paths
-            "dd if=/dev/urandom of=/",  # Block random data writes to root
-            "> /dev/",
->>>>>>> 4d9b2fe4
+            "none"
         ]
 
         cmd_lower = cmd.lower()
